name: scom_bundle
on:
  push:
    branches:
      - main
jobs:
  build:
    runs-on: windows-latest
    steps:
      - name: Checkout code
        uses: actions/checkout@v3

      - name: Setup Python
        uses: actions/setup-python@v4
        with:
          python-version: '3.8'

      - name: Install dependencies
        run: |
          echo "Step: Install dependencies"
          python -m pip install --upgrade pip
          python -m pip install setuptools python-dotenv nuitka
          python -m pip install -r requirements.txt

      - name: Get version from .env
        id: version
        run: |
          VERSION=$(grep 'VERSION=' .env | cut -d '=' -f2)
          echo "version=${VERSION}" >> $GITHUB_OUTPUT

      - name: Build package
        run: |
          echo "Step: Build package"
          python setup.py build

      - name: Find generated package
        id: find_package
        shell: bash 
        run: |
          echo "Step: Find generated package"
          if [ ! -f SCOM-*.zip ]; then
            echo "Error: Package file not found!"
            exit 1
          fi
          PACKAGE=$(ls SCOM-*.zip)
          echo "package_name=$PACKAGE" >> $GITHUB_ENV
          echo "Found package: $PACKAGE"
<<<<<<< HEAD
      
      - name: Debug package name
        run: echo "Package name: ${{ env.package_name }}"

      - name: Create GitHub Release
        id: create_release
        uses: actions/create-release@v1
        env:
          GITHUB_TOKEN: ${{ secrets.GITHUB_TOKEN }}
        with:
          tag_name: v${{ steps.version.outputs.version }}
          release_name: Release v${{ steps.version.outputs.version }}
          draft: false
          prerelease: false
=======
>>>>>>> 3c1a6ad4

      - name: Upload Release Asset
        uses: actions/upload-release-asset@v1
        env:
          GITHUB_TOKEN: ${{ secrets.GITHUB_TOKEN }}
        with:
          upload_url: ${{ steps.create_release.outputs.upload_url }}
          asset_path: ./${{ env.package_name }}
          asset_name: ${{ env.package_name }}
          asset_content_type: application/zip<|MERGE_RESOLUTION|>--- conflicted
+++ resolved
@@ -36,8 +36,13 @@
       - name: Find generated package
         id: find_package
         shell: bash 
+        shell: bash 
         run: |
           echo "Step: Find generated package"
+          if [ ! -f SCOM-*.zip ]; then
+            echo "Error: Package file not found!"
+            exit 1
+          fi
           if [ ! -f SCOM-*.zip ]; then
             echo "Error: Package file not found!"
             exit 1
@@ -45,7 +50,6 @@
           PACKAGE=$(ls SCOM-*.zip)
           echo "package_name=$PACKAGE" >> $GITHUB_ENV
           echo "Found package: $PACKAGE"
-<<<<<<< HEAD
       
       - name: Debug package name
         run: echo "Package name: ${{ env.package_name }}"
@@ -60,8 +64,6 @@
           release_name: Release v${{ steps.version.outputs.version }}
           draft: false
           prerelease: false
-=======
->>>>>>> 3c1a6ad4
 
       - name: Upload Release Asset
         uses: actions/upload-release-asset@v1
